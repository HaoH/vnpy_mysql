--- conflicted
+++ resolved
@@ -413,8 +413,8 @@
             (DbTickData.symbol == symbol)
             & (DbTickData.exchange == exchange.value)
         )
-<<<<<<< HEAD
-        count = d.execute()
+
+        count: int = d.execute()
 
         # 删除Tick汇总数据
         d2: ModelDelete = DbTickOverview.delete().where(
@@ -422,10 +422,6 @@
             & (DbTickOverview.exchange == exchange.value)
         )
         d2.execute()
-
-=======
-        count: int = d.execute()
->>>>>>> 32882b14
         return count
 
     def get_bar_overview(self) -> List[BarOverview]:
